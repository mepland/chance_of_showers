[tool.poetry]
name = "chance-of-showers"
version = "0.0.0"
description = "DAQ and analysis code for chance_of_showers water metrics project"
authors = ["Matthew Epland"]
license = "MIT"
readme = "README.md"

[tool.poetry.dependencies]
python = "^3.11"
hydra-core = "^1.3.2"
numpy = "^1.24.3"
polars = "^0.18.4"
humanize = "^4.7.0"

[tool.poetry.group.dev.dependencies]
pre-commit = "^3.3.3"
black = {extras = ["jupyter"], version = "^23.7.0"}
blacken-docs = "^1.14.0"
flake8 = "^6.0.0"
mypy = "^1.4.1"
isort = "^5.12.0"
pylint = "^2.17.4"
bandit = "^1.7.5"
detect-secrets = "^1.4.0"
vulture = "^2.7"
yamllint = "^1.32.0"
blocklint = "^0.2.4"
powerline-status = "^2.7"
pandas-stubs = "^2.0.2.230605"
types-pillow = "^9.5.0.5"
types-pyyaml = "^6.0.12.10"
types-pygments = "^2.15.0.1"
types-colorama = "^0.4.15.11"
types-decorator = "^5.1.8.3"
types-six = "^1.16.21.8"
flake8-annotations = "^3.0.1"
flake8-docstrings = "^1.7.0"
flake8-bugbear = "^23.6.5"
flake8-builtins = "^2.1.0"
flake8-comprehensions = "^3.13.0"
flake8-eradicate = "^1.5.0"
flake8-pytest-style = "^1.7.2"
flake8-pyprojecttoml = "^0.0.2"
flake8-boolean-trap = "^1.0.0"
flake8-dunder-class-obj = "^0.1.1"
flake8-get-chaining = "^0.2.0"
flake8-github-annotations = "^1.1.1"
flake8-inflammatory-jargon = "^1.0.1"
flake8-noqa = "^1.3.2"
flake8-async = "^22.11.14"
flake8-keyword-params = "^1.1.1"
flake8-mutable = "^1.2.0"
flake8-no-debug-vars = "^0.1.0"
flake8-picky-parentheses = "^0.5.0"
flake8-future-annotations = "^1.1.0"
flake8-loopy = "^1.1.0"
flake8-pie = "^0.16.0"
flake8-secure-coding-standard = "^1.4.0"
flake8-simplify = "^0.20.0"
flake8-unused-arguments = "^0.0.13"
flake8-return = "^1.2.0"
flake8-datetimez = "^20.10.0"
flake8-import-conventions = "^0.1.0"
flake8-typing-as-t = "^0.0.3"
flake8-type-checking = "^2.4.0"
flake8-pep585 = "^0.1.7"
flake8-printf-formatting = "^1.1.2"
flake8-pep3101 = "^2.0.0"
flake8-string-format = "^0.3.0"
flake8-no-implicit-concat = "^0.3.4"
flake8-escaping-style = "^0.1.2"
flake8-literal = "^1.3.0"
flake8-logging = "^1.2.0"
darglint = "^1.8.1"
pyupgrade = "^3.9.0"

[tool.poetry.group.daq]
optional = true

[tool.poetry.group.daq.dependencies]
adafruit-circuitpython-mcp3xxx = "^1.4.14"
gpiozero = "^1.6.2"
rpi-gpio = "^0.7.1"
"luma.oled" = "^3.12.0"
pause = "^0.3"
psutil = "^5.9.5"

[tool.poetry.group.web]
optional = true

[tool.poetry.group.web.dependencies]
flask = "^2.3.2"
flask-socketio = "^5.3.4"
simple-websocket = "^0.10.0"
python-arptable = "^0.0.2"

[tool.poetry.group.ana]
optional = true

[tool.poetry.group.ana.dependencies]
jupyterlab = "^4.0.6"
jupytext = "^1.14.5"
jupyterlab-vim = "^4.0.3"
jupyter-dash = "^0.4.2"
ipywidgets = "^8.1.0"
pandas = "^2.0.1"
pyarrow = "^12.0.1"
matplotlib = "^3.7.1"
plotly = "^5.14.1"
statsmodels = "^0.14.0"
prophet = "^1.1.4"
<<<<<<< HEAD
ipywidgets = "^8.1.0"
torch = {version = "^2.0.1+cu118", source = "pytorch-gpu-src"}
torchvision = {version = "^0.15.2+cu118", source = "pytorch-gpu-src"}
torchaudio = {version = "^2.0.2+cu118", source = "pytorch-gpu-src"}
catboost = "^1.2"
lightgbm = "^4.0.0"
darts = "^0.25.0"


[[tool.poetry.source]]
name = "pytorch-gpu-src"
url = "https://download.pytorch.org/whl/cu118"
priority = "explicit"
=======
>>>>>>> a895059d

[build-system]
requires = ["poetry-core"]
build-backend = "poetry.core.masonry.api"

[tool.black]
line-length = 100
target-version = ["py311"]
extend-exclude = '''
/(
  ^\.cache
  | \.direnv
  | \.env
  | \.git
  | \.github
  | \.ipynb_checkpoints
  | \.venv
  | __pycache__
)/
'''

[tool.flake8]
max-complexity = 18
docstring-convention = "google"
docstring_style = "google" # darglint
ignore = [
"E501",
"W503",
"ESC102",
"TYT03",
"SCS109",
"PIE786",
]
extend-select = [
"B901",
"B902",
"B903",
"B904",
"B905",
"B906",
"B907",
"B908",
]
per-file-ignores = """
    ana/*.py: E800
    daq/daq.py: E402
"""
exclude = [
    ".cache",
    ".direnv",
    ".env",
    ".git",
    ".github",
    ".ipynb_checkpoints",
    ".venv",
    "__pycache__"
]
literal-inline-quotes="double"

[tool.mypy]
python_version = "3.11"
disallow_untyped_defs = true
disallow_incomplete_defs = true
check_untyped_defs = true
disable_error_code = [
    "import",
]
# warn_unused_ignores = true is useful when upgrading mypy versions,
# but leaving it as true all the time gives false positives when running mypy in the pre-commit env
warn_unused_ignores = false
exclude = [
    ".cache",
    ".direnv",
    ".env",
    ".git",
    ".github",
    ".ipynb_checkpoints",
    ".venv",
    "__pycache__"
]

[tool.isort]
py_version = "311"
profile = "black"
multi_line_output = 3
combine_star = "true"
group_by_package = "true"
skip_gitignore = "true"
atomic = "true"
treat_comments_as_code = ["# %%"]

[tool.pylint.main]
fail-under = 10
jobs = 0
py-version = "3.11"
suggestion-mode = true
ignore = [
    ".cache",
    ".direnv",
    ".env",
    ".git",
    ".github",
    ".ipynb_checkpoints",
    ".venv",
    "__pycache__"
]

[tool.pylint."MESSAGES CONTROL"]
disable = [
    "line-too-long",
    "global-statement",
    "useless-return",
    "too-many-branches",
    "too-many-lines",
    "wrong-import-position",
    "ungrouped-imports",
    "unnecessary-pass",
    "broad-exception-caught",
    "logging-format-interpolation",
    "logging-fstring-interpolation",
    "logging-not-lazy"
]

[tool.pylint.design]
max-args = 10
max-locals = 25
max-statements = 75

[tool.pylint.basic]
attr-naming-style = "snake_case"
class-const-naming-style = "UPPER_CASE"
class-naming-style = "snake_case"
const-naming-style = "UPPER_CASE"
function-naming-style = "snake_case"
method-naming-style = "snake_case"
module-naming-style = "snake_case"
variable-naming-style = "snake_case"
good-names = ["i", "j", "k", "ex", "Run", "_", "x", "y", "ax"]

[tool.vulture]
paths = ["."]
exclude = [
    ".cache",
    ".direnv",
    ".env",
    ".git",
    ".github",
    ".ipynb_checkpoints",
    ".venv",
    "__pycache__"
]<|MERGE_RESOLUTION|>--- conflicted
+++ resolved
@@ -110,8 +110,6 @@
 plotly = "^5.14.1"
 statsmodels = "^0.14.0"
 prophet = "^1.1.4"
-<<<<<<< HEAD
-ipywidgets = "^8.1.0"
 torch = {version = "^2.0.1+cu118", source = "pytorch-gpu-src"}
 torchvision = {version = "^0.15.2+cu118", source = "pytorch-gpu-src"}
 torchaudio = {version = "^2.0.2+cu118", source = "pytorch-gpu-src"}
@@ -124,8 +122,6 @@
 name = "pytorch-gpu-src"
 url = "https://download.pytorch.org/whl/cu118"
 priority = "explicit"
-=======
->>>>>>> a895059d
 
 [build-system]
 requires = ["poetry-core"]
