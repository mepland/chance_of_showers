--- conflicted
+++ resolved
@@ -197,7 +197,6 @@
       - id: shfmt
         args: ['-bn', '-ci', '-sr', '-s', '-w']
 
-<<<<<<< HEAD
   # github actions
   - repo: https://github.com/rhysd/actionlint
     rev: v1.6.26
@@ -242,7 +241,7 @@
         entry: perl -pi* -e 's/\xe2\x80\x93/-/g && ($t = 1) && print STDERR $_; END{{exit $t}}'
         exclude_types: [binary]
         files: ''
-=======
+
   # No spaces in file names
   # https://github.com/pre-commit/pre-commit-hooks/issues/736#issuecomment-1055989520
   - repo: local
@@ -253,7 +252,6 @@
         description: 'Filenames must be alphanumeric'
         entry: 'filenames must be alphanumeric:'
         exclude: '^[a-zA-Z0-9/\._-]+$'
->>>>>>> 576ef916
 
   # pygrep-hooks
   - repo: https://github.com/pre-commit/pygrep-hooks
